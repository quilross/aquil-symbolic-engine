{
  "openapi": "3.1.0",
  "info": {
    "title": "Aquil Symbolic Engine API",
    "description": "Complete Personal AI Wisdom Builder & ARK Action Framework - Standing tall in the world, rooted in internal trust",
    "version": "2.0.0"
  },
  "servers": [
    {
      "url": "https://signal-q.me",
      "description": "Aquil's personal AI domain"
    }
  ],
  "paths": {
    "/api/log": {
      "post": {
        "summary": "Log any data or conversation event",
        "description": "Use AUTOMATICALLY for logging chat messages, insights, breakthroughs, or any meaningful moment. TRIGGER: Anytime user shares something worth remembering or system needs to track context.",
        "operationId": "logDataOrEvent",
        "x-openai-isConsequential": false,
        "requestBody": {
          "required": true,
          "content": {
            "application/json": {
              "schema": {
                "type": "object",
                "properties": {
                  "type": {
                    "type": "string",
                    "description": "chat_message, insight, breakthrough, context, reflection, etc."
                  },
                  "who": {
                    "type": "string",
                    "description": "user, assistant, system"
                  },
                  "level": {
                    "type": "string",
                    "description": "info, warning, error, highlight"
                  },
                  "session_id": {
                    "type": "string",
                    "description": "Current conversation identifier"
                  },
                  "tags": {
                    "type": "array",
                    "items": {
                      "type": "string"
                    },
                    "description": "Tags like 'trust', 'wisdom', 'body', 'media', etc."
                  },
                  "idx1": {
                    "type": "string",
                    "description": "Custom index field 1"
                  },
                  "idx2": {
                    "type": "string",
                    "description": "Custom index field 2"
                  },
                  "payload": {
                    "type": "object",
                    "description": "The actual content to log"
                  }
                },
                "required": [
                  "type",
                  "payload"
                ]
              }
            }
          }
        },
        "responses": {
          "200": {
            "description": "Log entry created successfully"
<<<<<<< HEAD
          },
          "400": {
            "$ref": "#/components/responses/BadRequest"
          },
          "500": {
            "$ref": "#/components/responses/InternalError"
=======
>>>>>>> 6663897a
          }
        }
      }
    },
    "/api/logs": {
      "get": {
        "summary": "Retrieve conversation history and context",
        "description": "Use AUTOMATICALLY to gather context at conversation start or when referencing past insights. TRIGGER: Start of new conversation, when user mentions 'remember', 'before', 'previously', or needs context.",
        "operationId": "retrieveLogsOrDataEntries",
        "x-openai-isConsequential": false,
        "parameters": [
          {
            "name": "limit",
            "in": "query",
            "schema": {
              "type": "integer",
              "default": 20,
              "minimum": 1,
              "maximum": 200
            },
            "description": "Number of entries to retrieve"
          },
          {
            "name": "type",
            "in": "query",
            "schema": {
              "type": "string"
            },
            "description": "Filter by: chat_message, insight, breakthrough, etc."
          },
          {
            "name": "who",
            "in": "query",
            "schema": {
              "type": "string"
            },
            "description": "Filter by: user, assistant, system"
          },
          {
            "name": "level",
            "in": "query",
            "schema": {
              "type": "string"
            },
            "description": "Filter by: info, warning, error, highlight"
          },
          {
            "name": "session_id",
            "in": "query",
            "schema": {
              "type": "string"
            },
            "description": "Specific conversation ID"
          },
          {
            "name": "tag",
            "in": "query",
            "schema": {
              "type": "string"
            },
            "description": "Filter by tag: trust, wisdom, body, media, etc."
          }
        ],
        "responses": {
          "200": {
            "description": "Array of matching log entries"
<<<<<<< HEAD
          },
          "400": {
            "$ref": "#/components/responses/BadRequest"
          },
          "500": {
            "$ref": "#/components/responses/InternalError"
=======
>>>>>>> 6663897a
          }
        }
      }
    },
    "/api/session-init": {
      "get": {
        "summary": "Initialize conversation with recent context",
        "description": "Use AUTOMATICALLY at the very start of every new conversation to gather continuity. TRIGGER: First interaction in a new session - use this FIRST before any other action.",
        "operationId": "retrieveRecentSessionLogs",
        "x-openai-isConsequential": false,
        "parameters": [
          {
            "name": "limit",
            "in": "query",
            "schema": {
              "type": "integer",
              "default": 7,
              "minimum": 1,
              "maximum": 200
            },
            "description": "Recent entries to load (default 7)"
          },
          {
            "name": "type",
            "in": "query",
            "schema": {
              "type": "string"
            },
            "description": "Filter recent logs by type"
          }
        ],
        "responses": {
          "200": {
            "description": "Recent entries for session continuity"
<<<<<<< HEAD
          },
          "400": {
            "$ref": "#/components/responses/BadRequest"
          },
          "500": {
            "$ref": "#/components/responses/InternalError"
=======
>>>>>>> 6663897a
          }
        }
      }
    },
    "/api/trust/check-in": {
      "post": {
        "summary": "Trust and self-confidence building session",
        "description": "Use when user expresses: doubt, uncertainty, lack of confidence, questioning themselves, feeling insecure, needing validation, or explicitly asks about trust. TRIGGER PHRASES: 'I don't trust myself', 'am I making the right choice', 'I'm not sure', 'I doubt', 'feeling insecure', 'need confidence'.",
        "operationId": "trustCheckIn",
        "x-openai-isConsequential": false,
        "requestBody": {
          "required": true,
          "content": {
            "application/json": {
              "schema": {
                "type": "object",
                "properties": {
                  "current_state": {
                    "type": "string",
                    "description": "User's current trust/confidence level description"
                  },
                  "trust_level": {
                    "type": "integer",
                    "minimum": 1,
                    "maximum": 10,
                    "description": "Self-trust rating 1-10"
                  },
                  "specific_situation": {
                    "type": "string",
                    "description": "Specific scenario causing trust doubt"
                  },
                  "body_sensations": {
                    "type": "string",
                    "description": "Physical sensations related to the doubt"
                  }
                },
                "required": [
                  "current_state"
                ]
              }
            }
          }
        },
        "responses": {
          "200": {
            "description": "Personalized trust-building guidance and exercises"
<<<<<<< HEAD
          },
          "400": {
            "$ref": "#/components/responses/BadRequest"
          },
          "500": {
            "$ref": "#/components/responses/InternalError"
=======
>>>>>>> 6663897a
          }
        }
      }
    },
    "/api/media/extract-wisdom": {
      "post": {
        "summary": "Extract personal growth wisdom from consumed media",
        "description": "Use when user mentions consuming ANY media content and wants to process it for growth. TRIGGER PHRASES: 'I watched', 'I read', 'I listened to', 'just finished', 'that show/book/podcast', 'reminded me of', 'made me think'. Works with TV, movies, books, podcasts, music, articles.",
        "operationId": "extractMediaWisdom",
        "x-openai-isConsequential": false,
        "requestBody": {
          "required": true,
          "content": {
            "application/json": {
              "schema": {
                "type": "object",
                "properties": {
                  "media_type": {
                    "type": "string",
                    "enum": [
                      "tv_show",
                      "movie",
                      "book",
                      "podcast",
                      "music",
                      "article"
                    ],
                    "description": "Type of media consumed"
                  },
                  "title": {
                    "type": "string",
                    "description": "Name/title of the content"
                  },
                  "your_reaction": {
                    "type": "string",
                    "description": "User's personal response, feelings, thoughts about the content"
                  },
                  "content_summary": {
                    "type": "string",
                    "description": "Brief summary if needed for context"
                  }
                },
                "required": [
                  "media_type",
                  "title",
                  "your_reaction"
                ]
              }
            }
          }
        },
        "responses": {
          "200": {
            "description": "Personalized wisdom extraction with growth insights"
<<<<<<< HEAD
          },
          "400": {
            "$ref": "#/components/responses/BadRequest"
          },
          "500": {
            "$ref": "#/components/responses/InternalError"
=======
>>>>>>> 6663897a
          }
        }
      }
    },
    "/api/somatic/session": {
      "post": {
        "summary": "Body-based healing and nervous system regulation",
        "description": "Use when user mentions PHYSICAL sensations, body tension, stress symptoms, or wants body-based healing. TRIGGER: 'tight shoulders', 'chest feels', 'can't breathe', 'tense', 'help me relax', 'release tension'.",
        "operationId": "somaticHealingSession",
        "x-openai-isConsequential": false,
        "requestBody": {
          "required": true,
          "content": {
            "application/json": {
              "schema": {
                "type": "object",
                "properties": {
                  "body_state": {
                    "type": "string",
                    "description": "Current physical sensations, tension, or body state"
                  },
                  "emotions": {
                    "type": "string",
                    "description": "Emotions connected to the body sensations"
                  },
                  "intention": {
                    "type": "string",
                    "description": "What the user wants to achieve (release, grounding, etc.)"
                  }
                },
                "required": [
                  "body_state",
                  "emotions",
                  "intention"
                ]
              }
            }
          }
        },
        "responses": {
          "200": {
            "description": "Guided somatic healing practices and exercises"
<<<<<<< HEAD
          },
          "400": {
            "$ref": "#/components/responses/BadRequest"
          },
          "500": {
            "$ref": "#/components/responses/InternalError"
=======
>>>>>>> 6663897a
          }
        }
      }
    },
    "/api/wisdom/synthesize": {
      "post": {
        "summary": "Multi-framework wisdom for life decisions",
        "description": "Use when user has a SPECIFIC life decision and wants integrated guidance from wisdom systems. TRIGGER: 'what should I do', 'help me decide', 'I need guidance', 'human design perspective'.",
        "operationId": "synthesizeWisdom",
        "x-openai-isConsequential": false,
        "requestBody": {
          "required": true,
          "content": {
            "application/json": {
              "schema": {
                "type": "object",
                "properties": {
                  "life_situation": {
                    "type": "string",
                    "description": "Current life context and circumstances"
                  },
                  "specific_question": {
                    "type": "string",
                    "description": "The exact decision or question needing guidance"
                  },
                  "frameworks_requested": {
                    "type": "array",
                    "items": {
                      "type": "string",
                      "enum": [
                        "human_design",
                        "gene_keys",
                        "astrology",
                        "somatic_wisdom",
                        "all"
                      ]
                    },
                    "description": "Which wisdom frameworks to consult (default: all)"
                  }
                },
                "required": [
                  "life_situation",
                  "specific_question"
                ]
              }
            }
          }
        },
        "responses": {
          "200": {
            "description": "Integrated wisdom from multiple frameworks"
<<<<<<< HEAD
          },
          "400": {
            "$ref": "#/components/responses/BadRequest"
          },
          "500": {
            "$ref": "#/components/responses/InternalError"
=======
>>>>>>> 6663897a
          }
        }
      }
    },
    "/api/patterns/recognize": {
      "post": {
        "summary": "Identify recurring patterns and growth trends",
        "description": "Use when user wants to ANALYZE recurring themes, behaviors, or growth patterns over time. TRIGGER PHRASES: 'I keep doing', 'this always happens', 'I notice a pattern', 'why do I', 'same thing keeps happening', 'how have I grown', 'looking back', 'I see a trend'.",
        "operationId": "recognizePatterns",
        "x-openai-isConsequential": false,
        "requestBody": {
          "required": true,
          "content": {
            "application/json": {
              "schema": {
                "type": "object",
                "properties": {
                  "area_of_focus": {
                    "type": "string",
                    "enum": [
                      "trust_building",
                      "media_consumption",
                      "body_awareness",
                      "overall_growth"
                    ],
                    "description": "Main area for pattern analysis"
                  },
                  "recent_experiences": {
                    "type": "string",
                    "description": "Recent examples of the pattern or experiences"
                  },
                  "recurring_themes": {
                    "type": "string",
                    "description": "What keeps repeating or showing up"
                  }
                },
                "required": [
                  "area_of_focus",
                  "recent_experiences"
                ]
              }
            }
          }
        },
        "responses": {
          "200": {
            "description": "Pattern analysis with growth insights and recommendations"
<<<<<<< HEAD
          },
          "400": {
            "$ref": "#/components/responses/BadRequest"
          },
          "500": {
            "$ref": "#/components/responses/InternalError"
=======
>>>>>>> 6663897a
          }
        }
      }
    },
    "/api/standing-tall/practice": {
      "post": {
        "summary": "Confidence and personal power practices",
        "description": "Use when user mentions feeling SMALL, powerless, or wanting to be more confident/assertive. TRIGGER PHRASES: 'I feel small', 'shrinking', 'can't speak up', 'intimidated', 'need confidence', 'stand in my power', 'be more assertive', 'afraid to', 'people please', 'not showing up fully'.",
        "operationId": "standingTallPractice",
        "x-openai-isConsequential": false,
        "requestBody": {
          "required": true,
          "content": {
            "application/json": {
              "schema": {
                "type": "object",
                "properties": {
                  "situation": {
                    "type": "string",
                    "description": "Specific situation where user feels small or powerless"
                  },
                  "fears_concerns": {
                    "type": "string",
                    "description": "What holds them back from standing tall"
                  },
                  "desired_outcome": {
                    "type": "string",
                    "description": "How they want to show up instead"
                  },
                  "past_successes": {
                    "type": "string",
                    "description": "Times they successfully stood in their power"
                  }
                },
                "required": [
                  "situation",
                  "desired_outcome"
                ]
              }
            }
          }
        },
        "responses": {
          "200": {
            "description": "Personalized confidence-building practices and power reclamation"
<<<<<<< HEAD
          },
          "400": {
            "$ref": "#/components/responses/BadRequest"
          },
          "500": {
            "$ref": "#/components/responses/InternalError"
=======
>>>>>>> 6663897a
          }
        }
      }
    },
    "/api/wisdom/daily-synthesis": {
      "get": {
        "summary": "Daily wisdom compilation and insights",
        "description": "Use when user asks for daily wisdom, morning insights, or wants a summary of recent growth. TRIGGER PHRASES: 'daily wisdom', 'morning insights', 'what's my focus today', 'wisdom summary', 'recent insights', 'what should I know today'.",
        "operationId": "getDailySynthesis",
        "x-openai-isConsequential": false,
        "parameters": [
          {
            "name": "period",
            "in": "query",
            "schema": {
              "type": "string",
              "enum": [
                "today",
                "week",
                "month"
              ],
              "default": "today"
            },
            "description": "Time period for wisdom compilation"
          }
        ],
        "responses": {
<<<<<<< HEAD
          "200": {
            "description": "Personalized daily wisdom and growth focus"
          },
          "400": {
            "$ref": "#/components/responses/BadRequest"
          },
          "500": {
            "$ref": "#/components/responses/InternalError"
          }
        }
      }
    },
    "/api/insights": {
      "get": {
        "summary": "Personal growth summary and progress review",
        "description": "Use when user wants to review their OVERALL progress, growth trends, or life insights summary. TRIGGER PHRASES: 'how am I doing', 'my progress', 'growth summary', 'insights about me', 'what have I learned', 'how have I changed', 'personal review'.",
        "operationId": "getPersonalInsights",
        "x-openai-isConsequential": false,
        "responses": {
          "200": {
            "description": "Comprehensive personal growth insights and patterns",
            "content": {
              "application/json": {
                "schema": {
                  "type": "object",
                  "properties": {
                    "insights": {
                      "type": "object",
                      "description": "Personal growth insights and trends"
                    }
                  }
                }
              }
            }
          },
          "400": {
            "$ref": "#/components/responses/BadRequest"
          },
          "500": {
            "$ref": "#/components/responses/InternalError"
          }
        }
      }
    },
    "/api/feedback": {
      "post": {
        "summary": "Submit personal notes, ideas, or system feedback",
        "description": "Use when user wants to leave notes for later, record ideas, or give feedback about the system. TRIGGER PHRASES: 'remember this', 'note to self', 'save this idea', 'feedback about', 'suggestion for', 'this could be better', 'I want to remember'.",
        "operationId": "submitFeedback",
        "x-openai-isConsequential": false,
        "requestBody": {
          "required": true,
          "content": {
            "application/json": {
              "schema": {
                "type": "object",
                "properties": {
                  "message": {
                    "type": "string",
                    "description": "The feedback, note, or idea to save"
                  },
                  "type": {
                    "type": "string",
                    "description": "Type: note, idea, feedback, suggestion",
                    "default": "general"
                  }
                },
                "required": [
                  "message"
                ]
              }
            }
          }
        },
        "responses": {
          "200": {
            "description": "Feedback/note saved successfully",
            "content": {
              "application/json": {
                "schema": {
                  "type": "object",
                  "properties": {
                    "success": {
                      "type": "boolean"
                    },
                    "message": {
                      "type": "string"
                    },
                    "type": {
                      "type": "string"
                    },
                    "received_at": {
                      "type": "string",
                      "format": "date-time"
                    }
                  }
                }
              }
            }
          },
          "400": {
            "$ref": "#/components/responses/BadRequest"
          },
          "500": {
            "$ref": "#/components/responses/InternalError"
          }
        }
      }
    },
    "/api/dreams/interpret": {
      "post": {
        "summary": "Interpret dreams and symbolic imagery",
        "description": "Use when user shares a dream and wants archetypal or symbolic insights. TRIGGER PHRASES: 'I dreamed', 'my dream', 'interpret my dream', 'dream meaning', 'strange dream', 'recurring dream'.",
        "operationId": "interpretDream",
        "x-openai-isConsequential": false,
        "requestBody": {
          "required": true,
          "content": {
            "application/json": {
              "schema": {
                "type": "object",
                "properties": {
                  "dream_text": {
                    "type": "string",
                    "description": "Description of the dream or dream symbols"
                  },
                  "emotions_felt": {
                    "type": "string",
                    "description": "Emotions experienced during or after the dream"
                  },
                  "recurring": {
                    "type": "boolean",
                    "description": "Whether this is a recurring dream theme"
                  }
                },
                "required": [
                  "dream_text"
                ]
              }
            }
          }
        },
        "responses": {
          "200": {
            "description": "Symbolic dream interpretation with personal insights"
          },
          "400": {
            "$ref": "#/components/responses/BadRequest"
          },
          "500": {
            "$ref": "#/components/responses/InternalError"
          }
        }
      }
    },
    "/api/energy/optimize": {
      "post": {
        "summary": "Optimize personal energy and vitality",
        "description": "Use when user mentions energy levels, fatigue, or wanting vitality optimization. TRIGGER PHRASES: 'tired', 'exhausted', 'low energy', 'drained', 'need energy', 'feeling sluggish', 'vitality'.",
        "operationId": "optimizeEnergy",
        "x-openai-isConsequential": false,
        "requestBody": {
          "required": true,
          "content": {
            "application/json": {
              "schema": {
                "type": "object",
                "properties": {
                  "current_energy": {
                    "type": "string",
                    "description": "Current energy state and levels"
                  },
                  "energy_drains": {
                    "type": "string",
                    "description": "What depletes your energy"
                  },
                  "energy_goals": {
                    "type": "string",
                    "description": "What energy state you want to achieve"
                  }
                },
                "required": [
                  "current_energy"
                ]
              }
            }
          }
        },
        "responses": {
          "200": {
            "description": "Personalized energy optimization strategies"
          },
          "400": {
            "$ref": "#/components/responses/BadRequest"
          },
          "500": {
            "$ref": "#/components/responses/InternalError"
          }
        }
      }
    },
=======
          "200": {
            "description": "Personalized daily wisdom and growth focus"
          }
        }
      }
    },
>>>>>>> 6663897a
    "/api/values/clarify": {
      "post": {
        "summary": "Clarify and prioritize core values",
        "description": "Use when user wants to identify, clarify, or rank personal values for decision-making. TRIGGER PHRASES: 'my values', 'what matters to me', 'clarify values', 'core values', 'priorities', 'what's important'.",
        "operationId": "clarifyValues",
        "x-openai-isConsequential": false,
        "requestBody": {
          "required": true,
          "content": {
            "application/json": {
              "schema": {
                "type": "object",
                "properties": {
                  "values_list": {
                    "type": "array",
                    "items": {
                      "type": "string"
                    },
                    "description": "List of potential or current values"
                  },
                  "life_context": {
                    "type": "string",
                    "description": "Current life situation for values clarification"
                  },
                  "decision_context": {
                    "type": "string",
                    "description": "Specific decision or choice requiring values clarity"
                  }
                },
                "required": [
                  "values_list"
                ]
              }
            }
          }
        },
        "responses": {
          "200": {
            "description": "Clarified and prioritized values with decision framework"
<<<<<<< HEAD
          },
          "400": {
            "$ref": "#/components/responses/BadRequest"
          },
          "500": {
            "$ref": "#/components/responses/InternalError"
=======
>>>>>>> 6663897a
          }
        }
      }
    },
    "/api/creativity/unleash": {
      "post": {
        "summary": "Unleash creativity and overcome blocks",
        "description": "Use when user feels creatively blocked or wants creative inspiration and breakthrough. TRIGGER PHRASES: 'creative block', 'stuck creatively', 'need inspiration', 'creative breakthrough', 'artistic block', 'can't create'.",
        "operationId": "unleashCreativity",
        "x-openai-isConsequential": false,
        "requestBody": {
          "required": true,
          "content": {
            "application/json": {
              "schema": {
                "type": "object",
                "properties": {
                  "block_description": {
                    "type": "string",
                    "description": "Description of the creative block or challenge"
                  },
                  "creative_medium": {
                    "type": "string",
                    "description": "Art form or creative medium (writing, visual art, music, etc.)"
                  },
                  "desired_outcome": {
                    "type": "string",
                    "description": "What creative breakthrough you're seeking"
                  }
                },
                "required": [
                  "block_description"
                ]
              }
            }
          }
        },
        "responses": {
          "200": {
            "description": "Creative breakthrough exercises and inspiration"
<<<<<<< HEAD
          },
          "400": {
            "$ref": "#/components/responses/BadRequest"
          },
          "500": {
            "$ref": "#/components/responses/InternalError"
=======
>>>>>>> 6663897a
          }
        }
      }
    },
    "/api/abundance/cultivate": {
      "post": {
        "summary": "Cultivate abundance and prosperity mindset",
        "description": "Use when user discusses money, wealth, scarcity, or abundance mindset issues. TRIGGER PHRASES: 'money problems', 'financial stress', 'abundance', 'prosperity', 'wealth mindset', 'scarcity', 'money blocks'.",
        "operationId": "cultivateAbundance",
        "x-openai-isConsequential": false,
        "requestBody": {
          "required": true,
          "content": {
            "application/json": {
              "schema": {
                "type": "object",
                "properties": {
                  "money_mindset": {
                    "type": "string",
                    "description": "Current relationship and beliefs about money"
                  },
                  "abundance_blocks": {
                    "type": "string",
                    "description": "What blocks abundance in your life"
                  },
                  "financial_goals": {
                    "type": "string",
                    "description": "Abundance and financial aspirations"
                  }
                },
                "required": [
                  "money_mindset"
                ]
              }
            }
          }
        },
        "responses": {
          "200": {
            "description": "Abundance cultivation practices and mindset shifts"
<<<<<<< HEAD
          },
          "400": {
            "$ref": "#/components/responses/BadRequest"
          },
          "500": {
            "$ref": "#/components/responses/InternalError"
=======
>>>>>>> 6663897a
          }
        }
      }
    },
    "/api/transitions/navigate": {
      "post": {
        "summary": "Navigate major life transitions",
        "description": "Use when user faces or discusses major life changes, transitions, or new phases. TRIGGER PHRASES: 'life transition', 'major change', 'new chapter', 'life phase', 'big change', 'transition period', 'moving to'.",
        "operationId": "navigateTransitions",
        "x-openai-isConsequential": false,
        "requestBody": {
          "required": true,
          "content": {
            "application/json": {
              "schema": {
                "type": "object",
                "properties": {
                  "transition_type": {
                    "type": "string",
                    "description": "Type of transition (career, relationship, location, life stage, etc.)"
                  },
                  "current_challenges": {
                    "type": "string",
                    "description": "Current difficulties or concerns with the transition"
                  },
                  "desired_support": {
                    "type": "string",
                    "description": "What kind of support or guidance you need"
                  }
                },
                "required": [
                  "transition_type"
                ]
              }
            }
          }
        },
        "responses": {
          "200": {
            "description": "Transition navigation strategies and support practices"
<<<<<<< HEAD
          },
          "400": {
            "$ref": "#/components/responses/BadRequest"
          },
          "500": {
            "$ref": "#/components/responses/InternalError"
=======
>>>>>>> 6663897a
          }
        }
      }
    },
    "/api/ancestry/heal": {
      "post": {
        "summary": "Heal ancestral and family patterns",
        "description": "Use when user explores family dynamics, ancestral patterns, or generational healing. TRIGGER PHRASES: 'family patterns', 'ancestral healing', 'generational trauma', 'family dynamics', 'inherited patterns', 'lineage healing'.",
        "operationId": "healAncestry",
        "x-openai-isConsequential": false,
        "requestBody": {
          "required": true,
          "content": {
            "application/json": {
              "schema": {
                "type": "object",
                "properties": {
                  "family_pattern": {
                    "type": "string",
                    "description": "Specific family or ancestral pattern to address"
                  },
                  "generational_theme": {
                    "type": "string",
                    "description": "Recurring theme across generations"
                  },
                  "healing_intention": {
                    "type": "string",
                    "description": "What you want to heal or transform"
                  }
                },
                "required": [
                  "family_pattern"
                ]
              }
            }
          }
        },
        "responses": {
          "200": {
            "description": "Ancestral healing practices and family pattern transformation"
<<<<<<< HEAD
          },
          "400": {
            "$ref": "#/components/responses/BadRequest"
          },
          "500": {
            "$ref": "#/components/responses/InternalError"
          }
        }
      }
    },
    "/api/system/health-check": {
      "get": {
        "summary": "System health check",
        "description": "Perform system health checks",
        "operationId": "systemHealthCheck",
        "responses": {
          "200": {
            "description": "Health status"
          },
          "400": {
            "$ref": "#/components/responses/BadRequest"
          },
          "500": {
            "$ref": "#/components/responses/InternalError"
          }
        }
      }
    },
    "/api/health": {
      "get": {
        "summary": "Health endpoint",
        "description": "Simple health status",
        "operationId": "health",
        "responses": {
          "200": {
            "description": "Health status"
          },
          "400": {
            "$ref": "#/components/responses/BadRequest"
          },
          "500": {
            "$ref": "#/components/responses/InternalError"
          }
        }
      }
    },
    "/api/discovery/generate-inquiry": {
      "post": {
        "summary": "Generate discovery inquiry",
        "description": "Generate Socratic questions based on provided context",
        "operationId": "generateDiscoveryInquiry",
        "requestBody": {
          "required": false
        },
        "responses": {
          "200": {
            "description": "Generated inquiry"
          },
          "400": {
            "$ref": "#/components/responses/BadRequest"
          },
          "500": {
            "$ref": "#/components/responses/InternalError"
          }
        }
      }
    },
    "/api/ritual/auto-suggest": {
      "post": {
        "summary": "Auto-suggest rituals",
        "description": "Suggest rituals based on context",
        "operationId": "autoSuggestRitual",
        "requestBody": {
          "required": false
        },
        "responses": {
          "200": {
            "description": "Ritual suggestion"
          },
          "400": {
            "$ref": "#/components/responses/BadRequest"
          },
          "500": {
            "$ref": "#/components/responses/InternalError"
          }
        }
      }
    }
  },
  "components": {
    "schemas": {
      "ErrorResponse": {
        "type": "object",
        "properties": {
          "error": {
            "type": "string"
          },
          "message": {
            "type": "string"
          }
        },
        "required": [
          "error",
          "message"
        ]
      }
    },
    "responses": {
      "BadRequest": {
        "description": "Malformed request",
        "content": {
          "application/json": {
            "schema": {
              "$ref": "#/components/schemas/ErrorResponse"
            }
          }
        }
      },
      "InternalError": {
        "description": "Internal server error",
        "content": {
          "application/json": {
            "schema": {
              "$ref": "#/components/schemas/ErrorResponse"
            }
=======
>>>>>>> 6663897a
          }
        }
      }
    }
  }
}<|MERGE_RESOLUTION|>--- conflicted
+++ resolved
@@ -72,15 +72,12 @@
         "responses": {
           "200": {
             "description": "Log entry created successfully"
-<<<<<<< HEAD
-          },
-          "400": {
-            "$ref": "#/components/responses/BadRequest"
-          },
-          "500": {
-            "$ref": "#/components/responses/InternalError"
-=======
->>>>>>> 6663897a
+          },
+          "400": {
+            "$ref": "#/components/responses/BadRequest"
+          },
+          "500": {
+            "$ref": "#/components/responses/InternalError"
           }
         }
       }
@@ -147,15 +144,12 @@
         "responses": {
           "200": {
             "description": "Array of matching log entries"
-<<<<<<< HEAD
-          },
-          "400": {
-            "$ref": "#/components/responses/BadRequest"
-          },
-          "500": {
-            "$ref": "#/components/responses/InternalError"
-=======
->>>>>>> 6663897a
+          },
+          "400": {
+            "$ref": "#/components/responses/BadRequest"
+          },
+          "500": {
+            "$ref": "#/components/responses/InternalError"
           }
         }
       }
@@ -190,15 +184,12 @@
         "responses": {
           "200": {
             "description": "Recent entries for session continuity"
-<<<<<<< HEAD
-          },
-          "400": {
-            "$ref": "#/components/responses/BadRequest"
-          },
-          "500": {
-            "$ref": "#/components/responses/InternalError"
-=======
->>>>>>> 6663897a
+          },
+          "400": {
+            "$ref": "#/components/responses/BadRequest"
+          },
+          "500": {
+            "$ref": "#/components/responses/InternalError"
           }
         }
       }
@@ -245,15 +236,12 @@
         "responses": {
           "200": {
             "description": "Personalized trust-building guidance and exercises"
-<<<<<<< HEAD
-          },
-          "400": {
-            "$ref": "#/components/responses/BadRequest"
-          },
-          "500": {
-            "$ref": "#/components/responses/InternalError"
-=======
->>>>>>> 6663897a
+          },
+          "400": {
+            "$ref": "#/components/responses/BadRequest"
+          },
+          "500": {
+            "$ref": "#/components/responses/InternalError"
           }
         }
       }
@@ -308,15 +296,12 @@
         "responses": {
           "200": {
             "description": "Personalized wisdom extraction with growth insights"
-<<<<<<< HEAD
-          },
-          "400": {
-            "$ref": "#/components/responses/BadRequest"
-          },
-          "500": {
-            "$ref": "#/components/responses/InternalError"
-=======
->>>>>>> 6663897a
+          },
+          "400": {
+            "$ref": "#/components/responses/BadRequest"
+          },
+          "500": {
+            "$ref": "#/components/responses/InternalError"
           }
         }
       }
@@ -359,15 +344,12 @@
         "responses": {
           "200": {
             "description": "Guided somatic healing practices and exercises"
-<<<<<<< HEAD
-          },
-          "400": {
-            "$ref": "#/components/responses/BadRequest"
-          },
-          "500": {
-            "$ref": "#/components/responses/InternalError"
-=======
->>>>>>> 6663897a
+          },
+          "400": {
+            "$ref": "#/components/responses/BadRequest"
+          },
+          "500": {
+            "$ref": "#/components/responses/InternalError"
           }
         }
       }
@@ -419,15 +401,12 @@
         "responses": {
           "200": {
             "description": "Integrated wisdom from multiple frameworks"
-<<<<<<< HEAD
-          },
-          "400": {
-            "$ref": "#/components/responses/BadRequest"
-          },
-          "500": {
-            "$ref": "#/components/responses/InternalError"
-=======
->>>>>>> 6663897a
+          },
+          "400": {
+            "$ref": "#/components/responses/BadRequest"
+          },
+          "500": {
+            "$ref": "#/components/responses/InternalError"
           }
         }
       }
@@ -475,15 +454,12 @@
         "responses": {
           "200": {
             "description": "Pattern analysis with growth insights and recommendations"
-<<<<<<< HEAD
-          },
-          "400": {
-            "$ref": "#/components/responses/BadRequest"
-          },
-          "500": {
-            "$ref": "#/components/responses/InternalError"
-=======
->>>>>>> 6663897a
+          },
+          "400": {
+            "$ref": "#/components/responses/BadRequest"
+          },
+          "500": {
+            "$ref": "#/components/responses/InternalError"
           }
         }
       }
@@ -529,15 +505,12 @@
         "responses": {
           "200": {
             "description": "Personalized confidence-building practices and power reclamation"
-<<<<<<< HEAD
-          },
-          "400": {
-            "$ref": "#/components/responses/BadRequest"
-          },
-          "500": {
-            "$ref": "#/components/responses/InternalError"
-=======
->>>>>>> 6663897a
+          },
+          "400": {
+            "$ref": "#/components/responses/BadRequest"
+          },
+          "500": {
+            "$ref": "#/components/responses/InternalError"
           }
         }
       }
@@ -565,7 +538,6 @@
           }
         ],
         "responses": {
-<<<<<<< HEAD
           "200": {
             "description": "Personalized daily wisdom and growth focus"
           },
@@ -767,14 +739,6 @@
         }
       }
     },
-=======
-          "200": {
-            "description": "Personalized daily wisdom and growth focus"
-          }
-        }
-      }
-    },
->>>>>>> 6663897a
     "/api/values/clarify": {
       "post": {
         "summary": "Clarify and prioritize core values",
@@ -814,15 +778,12 @@
         "responses": {
           "200": {
             "description": "Clarified and prioritized values with decision framework"
-<<<<<<< HEAD
-          },
-          "400": {
-            "$ref": "#/components/responses/BadRequest"
-          },
-          "500": {
-            "$ref": "#/components/responses/InternalError"
-=======
->>>>>>> 6663897a
+          },
+          "400": {
+            "$ref": "#/components/responses/BadRequest"
+          },
+          "500": {
+            "$ref": "#/components/responses/InternalError"
           }
         }
       }
@@ -863,15 +824,12 @@
         "responses": {
           "200": {
             "description": "Creative breakthrough exercises and inspiration"
-<<<<<<< HEAD
-          },
-          "400": {
-            "$ref": "#/components/responses/BadRequest"
-          },
-          "500": {
-            "$ref": "#/components/responses/InternalError"
-=======
->>>>>>> 6663897a
+          },
+          "400": {
+            "$ref": "#/components/responses/BadRequest"
+          },
+          "500": {
+            "$ref": "#/components/responses/InternalError"
           }
         }
       }
@@ -912,15 +870,13 @@
         "responses": {
           "200": {
             "description": "Abundance cultivation practices and mindset shifts"
-<<<<<<< HEAD
-          },
-          "400": {
-            "$ref": "#/components/responses/BadRequest"
-          },
-          "500": {
-            "$ref": "#/components/responses/InternalError"
-=======
->>>>>>> 6663897a
+          },
+          "400": {
+            "$ref": "#/components/responses/BadRequest"
+          },
+          "500": {
+            "$ref": "#/components/responses/InternalError"
+
           }
         }
       }
@@ -961,15 +917,12 @@
         "responses": {
           "200": {
             "description": "Transition navigation strategies and support practices"
-<<<<<<< HEAD
-          },
-          "400": {
-            "$ref": "#/components/responses/BadRequest"
-          },
-          "500": {
-            "$ref": "#/components/responses/InternalError"
-=======
->>>>>>> 6663897a
+          },
+          "400": {
+            "$ref": "#/components/responses/BadRequest"
+          },
+          "500": {
+            "$ref": "#/components/responses/InternalError"
           }
         }
       }
@@ -1010,7 +963,6 @@
         "responses": {
           "200": {
             "description": "Ancestral healing practices and family pattern transformation"
-<<<<<<< HEAD
           },
           "400": {
             "$ref": "#/components/responses/BadRequest"
@@ -1136,8 +1088,6 @@
             "schema": {
               "$ref": "#/components/schemas/ErrorResponse"
             }
-=======
->>>>>>> 6663897a
           }
         }
       }
