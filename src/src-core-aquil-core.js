/**
 * Aquil Core System - The heart of your personal AI wisdom builder
 * Orchestrates all wisdom systems and maintains your personal growth journey
 */

<<<<<<< HEAD
import { AquilDatabase } from './src-utils-database.js';
import { AquilAI } from './src-utils-ai-helpers.js';
=======
import { AquilDatabase } from '../utils/database.js';
import { AquilAI } from '../utils/ai-helpers.js';
import { logger } from '../utils/logger.js';
>>>>>>> 08ba54dc

export class AquilCore {
  constructor(env) {
    this.env = env;
    this.db = new AquilDatabase(env);
    this.ai = new AquilAI();
    this.initialized = false;
    this.userProfile = null;
  }

  async initialize() {
    if (this.initialized) return;

    logger.info('Initializing Aquil Core System...');
    
    // Load or create user profile
    this.userProfile = await this.db.getUserProfile();
    if (!this.userProfile) {
      await this.createInitialProfile();
      this.userProfile = await this.db.getUserProfile();
    }

    this.initialized = true;
    logger.info('Aquil Core System initialized');
  }

  async createInitialProfile() {
    const initialProfile = {
      preferences: {
        communication_style: 'direct_comprehensive',
        frameworks: ['human_design', 'gene_keys', 'astrology', 'somatic_wisdom'],
        focus_areas: ['internal_trust', 'standing_tall', 'media_wisdom', 'body_awareness']
      },
      personality_data: {
        human_design: { type: 'unknown', strategy: 'explore', authority: 'inner_knowing' },
        gene_keys: { life_work: 'authentic_expression', evolution: 'trust_building' },
        astrology: { focus: 'personal_development' },
        somatic: { primary_modality: 'body_awareness' }
      },
      trust_baseline: 5,
      standing_tall_goal: 'Build unshakeable internal trust as my primary navigation system'
    };

    await this.db.updateUserProfile(initialProfile);
    logger.info('Initial user profile created');
  }

  // Daily wisdom synthesis
  async runDailySynthesis() {
    logger.info('Running daily wisdom synthesis...');
    
    try {
      const trustSessions = await this.db.getRecentTrustSessions(7);
      const mediaWisdom = await this.db.getRecentMediaWisdom(7);
      
      const patterns = await this.analyzeWeeklyPatterns(trustSessions, mediaWisdom);
      const synthesis = await this.generateWisdomSynthesis(patterns);
      
      await this.storeWisdomCompilation(synthesis);

      logger.info('Daily wisdom synthesis complete');
      return synthesis;
    } catch (error) {
      logger.error('Daily synthesis error', { error: error.message });
      return null;
    }
  }

  async analyzeWeeklyPatterns(trustSessions, mediaWisdom) {
    return {
      trust_trends: this.analyzeTrustTrends(trustSessions),
      media_themes: this.analyzeMediaThemes(mediaWisdom),
      growth_areas: this.identifyGrowthAreas(trustSessions, mediaWisdom),
      standing_tall_progress: this.assessStandingTallProgress(trustSessions)
    };
  }

  analyzeTrustTrends(sessions) {
    if (sessions.length === 0) return { trend: 'stable', message: 'Starting your trust journey' };

    const trustLevels = sessions.map(s => s.trust_level).filter(l => l);
    if (trustLevels.length === 0) return { trend: 'exploring', message: 'Building awareness' };

    const average = trustLevels.reduce((sum, level) => sum + level, 0) / trustLevels.length;
    
    return {
      trend: 'developing',
      average: Math.round(average * 10) / 10,
      message: `Your trust in yourself is at ${Math.round(average * 10) / 10}. Keep building!`
    };
  }

  analyzeMediaThemes(mediaWisdom) {
    if (mediaWisdom.length === 0) return { themes: [], message: 'Start tracking your media wisdom' };

    const allThemes = mediaWisdom.flatMap(item => item.growth_themes || []);
    const themeCount = allThemes.reduce((acc, theme) => {
      acc[theme] = (acc[theme] || 0) + 1;
      return acc;
    }, {});

    const topThemes = Object.entries(themeCount)
      .sort(([,a], [,b]) => b - a)
      .slice(0, 3)
      .map(([theme]) => theme);

    return {
      themes: topThemes,
      message: topThemes.length > 0 ? `Your content consistently explores ${topThemes[0]}` : 'Building your media wisdom database'
    };
  }

  identifyGrowthAreas(trustSessions, mediaWisdom) {
    const areas = [];

    if (trustSessions.length > 0) {
      const avgTrust = trustSessions.reduce((sum, s) => sum + (s.trust_level || 5), 0) / trustSessions.length;
      if (avgTrust < 6) areas.push('trust_building');
      if (avgTrust >= 7) areas.push('trust_expansion');
    }

    if (mediaWisdom.length > 2) {
      areas.push('media_integration');
    }

    return areas.length > 0 ? areas : ['foundation_building'];
  }

  assessStandingTallProgress(sessions) {
    return {
      current_focus: 'Building awareness of shrinking vs standing tall patterns',
      progress: 'In development - every check-in builds this capacity'
    };
  }

  async generateWisdomSynthesis(patterns) {
    return {
      date: new Date().toISOString().split('T')[0],
      trust_evolution: patterns.trust_trends,
      media_insights: patterns.media_themes,
      standing_tall_progress: patterns.standing_tall_progress,
      growth_focus: patterns.growth_areas,
      celebration: this.generateCelebration(patterns),
      intention: this.generateIntention(patterns)
    };
  }

  generateCelebration(patterns) {
    const celebrations = ['You showed up for your growth by engaging with Aquil - that itself is worth celebrating'];
    
    if (patterns.trust_trends.average >= 7) {
      celebrations.push('Your trust in yourself is genuinely strong right now');
    }
    
    if (patterns.media_themes.themes.length > 0) {
      celebrations.push('You are successfully extracting wisdom from your content consumption');
    }

    return celebrations;
  }

  generateIntention(patterns) {
    if (patterns.growth_areas.includes('trust_building')) {
      return 'I trust my inner knowing as my primary guidance system';
    }
    
    if (patterns.growth_areas.includes('trust_expansion')) {
      return 'I stand tall in my truth and take up my rightful space in the world';
    }

    return 'I am building a loving, trusting relationship with myself';
  }

  async storeWisdomCompilation(synthesis) {
    // This would store in the wisdom_compilation table
    return synthesis;
  }

  async generateWisdomCompilation() {
    logger.info('Generating wisdom compilation...');
    // Daily compilation logic would go here
    return { status: 'Wisdom compiled for today' };
  }

  getUserPreferences() {
    return this.userProfile?.preferences || {
      communication_style: 'direct_comprehensive',
      frameworks: ['human_design', 'gene_keys', 'astrology', 'somatic_wisdom']
    };
  }
}<|MERGE_RESOLUTION|>--- conflicted
+++ resolved
@@ -3,14 +3,10 @@
  * Orchestrates all wisdom systems and maintains your personal growth journey
  */
 
-<<<<<<< HEAD
+
 import { AquilDatabase } from './src-utils-database.js';
 import { AquilAI } from './src-utils-ai-helpers.js';
-=======
-import { AquilDatabase } from '../utils/database.js';
-import { AquilAI } from '../utils/ai-helpers.js';
-import { logger } from '../utils/logger.js';
->>>>>>> 08ba54dc
+
 
 export class AquilCore {
   constructor(env) {
