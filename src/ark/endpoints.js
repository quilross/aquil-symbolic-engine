import {
  getPhiladelphiaTime,
  generateId,
  logMetamorphicEvent,
  selectOptimalVoice,
  performHealthChecks,
} from './core.js';

// Manifest for GPT: describes all available actions and storage usage
export const ARK_MANIFEST = [
  {
    name: 'handleSessionInit',
    path: '/api/session-init',
    description: 'Session initialization with continuity and AI-crafted opening',
    storage: ['D1', 'Worker AI'],
    logs: true
  },
  {
    name: 'handleDiscoveryInquiry',
    path: '/api/discovery/generate-inquiry',
    description: 'Generate Socratic questions using AI and log inquiry',
    storage: ['D1', 'Worker AI'],
    logs: true
  },
  {
    name: 'handleRitualSuggestion',
    path: '/api/ritual/auto-suggest',
    description: 'Suggest rituals using AI and log suggestion',
    storage: ['D1', 'Worker AI'],
    logs: true
  },
  {
    name: 'handleHealthCheck',
    path: '/api/system/health-check',
    description: 'Perform health checks and log results',
    storage: ['D1'],
    logs: true
  },
  {
    name: 'handleRetrieveLogs',
    path: '/api/logs',
    description: 'Retrieve conversation history and context',
    storage: ['D1'],
    logs: false
  },
  {
    name: 'handleLog',
    path: '/api/log',
    description: 'General logging endpoint for events and feedback',
    storage: ['D1', 'KV'],
    logs: true
  }
];

// Helper to call Worker AI (supports both env.AI and env.AI_GATEWAY)
async function aiCall(env, model, messages) {
  const client = env.AI || env.AI_GATEWAY;
  if (!client) throw new Error('AI binding not found');
  return client.run(model, { messages });
}

// Retrieve recent continuity logs from the database
async function fetchContinuityLogs(env, limit = 5) {
  if (!env.AQUIL_DB) return [];

  const parse = (val) => {
    try { return JSON.parse(val); } catch { return val; }
  };

  try {
    const { results } = await env.AQUIL_DB
      .prepare('SELECT id, timestamp, kind, detail FROM metamorphic_logs ORDER BY timestamp DESC LIMIT ?')
      .bind(limit)
      .all();
    return results.map(r => ({ ...r, detail: parse(r.detail) }));
  } catch {
    try {
      const { results } = await env.AQUIL_DB
        .prepare('SELECT id, ts as timestamp, type as kind, payload as detail FROM event_log ORDER BY ts DESC LIMIT ?')
        .bind(limit)
        .all();
      return results.map(r => ({ ...r, detail: parse(r.detail) }));
    } catch {
      return [];
    }
  }
}

// Session Init with AI-crafted opening
export async function handleSessionInit(request, env) {
  const sessionId = generateId();
  const continuity = await fetchContinuityLogs(env);

  // AI-generated Mirror opening
  let mirrorOpening;
  try {
    const prompt = `Weave these continuity events into a grounding Mirror opening: ${JSON.stringify(continuity)}`;
    const aiResp = await aiCall(env, '@cf/meta/llama-2-7b-chat-int8', [
      { role: 'user', content: prompt }
    ]);
    mirrorOpening = aiResp.response;
  } catch {
    mirrorOpening = continuity.length
      ? `I recall our journey through: ${continuity.map(e => e.kind).join(', ')}. How are you today?`
      : 'I’m here with you in this moment. What’s alive for you right now?';
  }

  // Log initiation
  await logMetamorphicEvent(env, {
    kind: 'session_init',
    detail: { continuity_count: continuity.length },
    session_id: sessionId,
    voice: 'mirror'
  });

  return new Response(
    JSON.stringify({
      session_id: sessionId,
      continuity,
      opening: mirrorOpening,
      voice: 'mirror',
      timestamp: getPhiladelphiaTime()
    }),
    { headers: { 'Content-Type': 'application/json' } }
  );
}

// Discovery Inquiry with AI
export async function handleDiscoveryInquiry(request, env) {
  let data;
  try {
    data = await request.json();
  } catch {
    return new Response(JSON.stringify({ error: 'Malformed JSON' }), {
      status: 400,
      headers: { 'Content-Type': 'application/json' }
    });
  }
  const { context = {}, session_id } = data;
  const voice = selectOptimalVoice(context.input || '', context);
  let question;
  try {
    const prompt = `As Ark’s ${voice} voice, ask a Socratic question about: ${JSON.stringify(context)}`;
    const aiResp = await aiCall(env, '@cf/meta/llama-2-7b-chat-int8', [
      { role: 'user', content: prompt }
    ]);
    question = aiResp.response;
  } catch {
    question = 'What emerges when you explore this topic?';
  }
  await logMetamorphicEvent(env, {
    kind: 'discovery_inquiry',
    detail: { question },
    session_id,
    voice
  });
  return new Response(
    JSON.stringify({ inquiry: question, voice_used: voice }),
    { headers: { 'Content-Type': 'application/json' } }
  );
}

// Ritual Suggestion with AI
export async function handleRitualSuggestion(request, env) {
  let data;
  try {
    data = await request.json();
  } catch {
    return new Response(JSON.stringify({ error: 'Malformed JSON' }), {
      status: 400,
      headers: { 'Content-Type': 'application/json' }
    });
  }
  const { context = {}, session_id } = data;
  let ritual;
  try {
    const prompt = `Recommend a ritual for this context: ${JSON.stringify(context)}`;
    const aiResp = await aiCall(env, '@cf/meta/llama-2-7b-chat-int8', [
      { role: 'user', content: prompt }
    ]);
    ritual = JSON.parse(aiResp.response);
  } catch {
    ritual = {
      name: 'Gentle Pause',
      instructions: ['Take three deep breaths', 'Ground in the present moment'],
      purpose: 'Reset and refocus'
    };
  }
  await logMetamorphicEvent(env, {
    kind: 'ritual_suggestion',
    detail: { ritual },
    session_id,
    voice: 'strategist'
  });
  return new Response(JSON.stringify({ suggestion: ritual }), {
    headers: { 'Content-Type': 'application/json' }
  });
}

// Health Check
export async function handleHealthCheck(request, env) {
  const health = await performHealthChecks(env);
  return new Response(JSON.stringify({ ...health, timestamp: getPhiladelphiaTime() }), {
    headers: { 'Content-Type': 'application/json' }
  });
}

// Retrieve logs with optional filtering
export async function handleRetrieveLogs(request, env) {
  if (!env.AQUIL_DB) {
    return new Response(JSON.stringify([]), {
      headers: { 'Content-Type': 'application/json' }
    });
  }

  const url = new URL(request.url);
  const limit = Math.min(parseInt(url.searchParams.get('limit') || '20', 10), 200);
  const filters = {
    type: url.searchParams.get('type'),
    who: url.searchParams.get('who'),
    level: url.searchParams.get('level'),
    session_id: url.searchParams.get('session_id'),
    tag: url.searchParams.get('tag')
  };

  const parse = (val) => {
    try { return JSON.parse(val); } catch { return val; }
  };

  const buildWhere = (map) => {
    const clauses = [];
    const values = [];
    for (const key of ['type', 'who', 'level', 'session_id']) {
      const val = filters[key];
      if (val) {
        clauses.push(`${map[key]} = ?`);
        values.push(val);
      }
    }
    if (filters.tag) {
      clauses.push(`${map.tag} LIKE ?`);
      values.push(`%${filters.tag}%`);
    }
    return {
      where: clauses.length ? ` WHERE ${clauses.join(' AND ')}` : '',
      values
    };
  };

  const tableExists = async (name) => {
    const row = await env.AQUIL_DB
      .prepare("SELECT name FROM sqlite_master WHERE type='table' AND name=?")
      .bind(name)
      .first();
    return !!row;
  };

  try {
    if (await tableExists('metamorphic_logs')) {
      const { where, values } = buildWhere({
        type: 'kind',
        who: 'voice',
        level: 'signal_strength',
        session_id: 'session_id',
        tag: 'tags'
      });
      const stmt = env.AQUIL_DB
        .prepare(`SELECT id, timestamp, kind, detail FROM metamorphic_logs${where} ORDER BY timestamp DESC LIMIT ?`)
        .bind(...values, limit);
      const { results } = await stmt.all();
      return new Response(JSON.stringify(results.map(r => ({ ...r, detail: parse(r.detail) }))), {
        headers: { 'Content-Type': 'application/json' }
      });
    }
    if (await tableExists('event_log')) {
      const { where, values } = buildWhere({
        type: 'type',
        who: 'who',
        level: 'level',
        session_id: 'session_id',
        tag: 'tags'
      });
      const stmt = env.AQUIL_DB
        .prepare(`SELECT id, ts AS timestamp, type AS kind, payload AS detail FROM event_log${where} ORDER BY ts DESC LIMIT ?`)
        .bind(...values, limit);
      const { results } = await stmt.all();
      return new Response(JSON.stringify(results.map(r => ({ ...r, detail: parse(r.detail) }))), {
        headers: { 'Content-Type': 'application/json' }
      });
<<<<<<< HEAD
=======

>>>>>>> d8a9223a
    }
    return new Response(JSON.stringify([]), {
      headers: { 'Content-Type': 'application/json' }
    });
  } catch (err) {
    return new Response(
      JSON.stringify({ error: 'Unable to fetch logs', message: String(err) }),
      { status: 500, headers: { 'Content-Type': 'application/json' } }
    );
  }
}

// Logging
export async function handleLog(request, env) {
  let body;
  try {
    body = await request.json();
  } catch {
    return new Response(JSON.stringify({ error: 'Malformed JSON' }), {
      status: 400,
      headers: { 'Content-Type': 'application/json' }
    });
  }
  const id = await logMetamorphicEvent(env, {
    kind: body.type,
    detail: body.payload,
    session_id: body.session_id,
    voice: body.who
  });
  return new Response(JSON.stringify({ status: 'ok', id }), {
    headers: { 'Content-Type': 'application/json' }
  });
}
<|MERGE_RESOLUTION|>--- conflicted
+++ resolved
@@ -287,10 +287,7 @@
       return new Response(JSON.stringify(results.map(r => ({ ...r, detail: parse(r.detail) }))), {
         headers: { 'Content-Type': 'application/json' }
       });
-<<<<<<< HEAD
-=======
-
->>>>>>> d8a9223a
+
     }
     return new Response(JSON.stringify([]), {
       headers: { 'Content-Type': 'application/json' }
