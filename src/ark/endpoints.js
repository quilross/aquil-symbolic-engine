--- conflicted
+++ resolved
@@ -247,7 +247,6 @@
     };
   };
 
-<<<<<<< HEAD
   const tableExists = async (name) => {
     const row = await env.AQUIL_DB
       .prepare("SELECT name FROM sqlite_master WHERE type='table' AND name=?")
@@ -274,25 +273,6 @@
       });
     }
     if (await tableExists('event_log')) {
-=======
-  try {
-    const { where, values } = buildWhere({
-      type: 'kind',
-      who: 'voice',
-      level: 'signal_strength',
-      session_id: 'session_id',
-      tag: 'tags'
-    });
-    const stmt = env.AQUIL_DB
-      .prepare(`SELECT id, timestamp, kind, detail FROM metamorphic_logs${where} ORDER BY timestamp DESC LIMIT ?`)
-      .bind(...values, limit);
-    const { results } = await stmt.all();
-    return new Response(JSON.stringify(results.map(r => ({ ...r, detail: parse(r.detail) }))), {
-      headers: { 'Content-Type': 'application/json' }
-    });
-  } catch (primaryErr) {
-    try {
->>>>>>> 1a820624
       const { where, values } = buildWhere({
         type: 'type',
         who: 'who',
@@ -307,7 +287,7 @@
       return new Response(JSON.stringify(results.map(r => ({ ...r, detail: parse(r.detail) }))), {
         headers: { 'Content-Type': 'application/json' }
       });
-<<<<<<< HEAD
+
     }
     return new Response(JSON.stringify([]), {
       headers: { 'Content-Type': 'application/json' }
@@ -317,14 +297,6 @@
       JSON.stringify({ error: 'Unable to fetch logs', message: String(err) }),
       { status: 500, headers: { 'Content-Type': 'application/json' } }
     );
-=======
-    } catch (secondaryErr) {
-      return new Response(
-        JSON.stringify({ error: 'Unable to fetch logs', message: String(secondaryErr) }),
-        { status: 500, headers: { 'Content-Type': 'application/json' } }
-      );
-    }
->>>>>>> 1a820624
   }
 }
 
