--- conflicted
+++ resolved
@@ -29,8 +29,6 @@
   arkFilter,
   arkAutonomous
 } from "./ark/ark-endpoints.js";
-
-<<<<<<< HEAD
 // Behavioral engine
 import { runEngine } from "./agent/engine.js";
 
@@ -779,10 +777,6 @@
 // =============================================================================
 // ROUTER SETUP WITH ERROR HANDLING MIDDLEWARE
 // =============================================================================
-
-=======
-// Create main router
->>>>>>> 466809a7
 const router = Router();
 
 // Add CORS headers helper
@@ -797,8 +791,6 @@
 
 // Handle CORS preflight requests
 router.options("*", () => handleCORSPreflight());
-
-<<<<<<< HEAD
 // =============================================================================
 // PERSONAL DEVELOPMENT ENDPOINTS (ROUTER-BASED)
 // =============================================================================
@@ -1877,81 +1869,6 @@
     await logChatGPTAction(env, 'trackMoodAndEmotions', {}, null, error);
     return addCORS(createErrorResponse({ error: error.message }, 500));
   }
-=======
-// Register modular routes by importing handlers directly
-// System routes
-router.get("/api/session-init", (req, env, ctx) => systemRouter.fetch(req, env, ctx));
-router.get("/api/system/health-check", (req, env, ctx) => systemRouter.fetch(req, env, ctx));
-router.post("/api/system/health-check", (req, env, ctx) => systemRouter.fetch(req, env, ctx));
-router.get("/api/system/readiness", (req, env, ctx) => systemRouter.fetch(req, env, ctx));
-
-// Logging routes  
-router.post("/api/log", (req, env, ctx) => loggingRouter.fetch(req, env, ctx));
-router.get("/api/logs", (req, env, ctx) => loggingRouter.fetch(req, env, ctx));
-router.post("/api/logs", (req, env, ctx) => loggingRouter.fetch(req, env, ctx));
-router.post("/api/logs/kv-write", (req, env, ctx) => loggingRouter.fetch(req, env, ctx));
-router.post("/api/logs/d1-insert", (req, env, ctx) => loggingRouter.fetch(req, env, ctx));
-router.post("/api/logs/promote", (req, env, ctx) => loggingRouter.fetch(req, env, ctx));
-router.post("/api/logs/retrieve", (req, env, ctx) => loggingRouter.fetch(req, env, ctx));
-router.get("/api/logs/latest", (req, env, ctx) => loggingRouter.fetch(req, env, ctx));
-router.post("/api/logs/retrieval-meta", (req, env, ctx) => loggingRouter.fetch(req, env, ctx));
-
-// Data operations routes
-router.post("/api/d1/query", (req, env, ctx) => dataOpsRouter.fetch(req, env, ctx));
-router.post("/api/kv/log", (req, env, ctx) => dataOpsRouter.fetch(req, env, ctx));
-router.get("/api/kv/get", (req, env, ctx) => dataOpsRouter.fetch(req, env, ctx));
-router.post("/api/r2/put", (req, env, ctx) => dataOpsRouter.fetch(req, env, ctx));
-router.get("/api/r2/get", (req, env, ctx) => dataOpsRouter.fetch(req, env, ctx));
-router.get("/api/r2/list", (req, env, ctx) => dataOpsRouter.fetch(req, env, ctx));
-router.post("/api/vectorize/query", (req, env, ctx) => dataOpsRouter.fetch(req, env, ctx));
-router.post("/api/vectorize/upsert", (req, env, ctx) => dataOpsRouter.fetch(req, env, ctx));
-router.get("/api/debug/vector-dimensions", (req, env, ctx) => dataOpsRouter.fetch(req, env, ctx));
-
-// Personal development routes
-router.post("/api/discovery/generate-inquiry", (req, env, ctx) => personalDevRouter.fetch(req, env, ctx));
-router.post("/api/trust/check-in", (req, env, ctx) => personalDevRouter.fetch(req, env, ctx));
-router.post("/api/somatic/session", (req, env, ctx) => personalDevRouter.fetch(req, env, ctx));
-router.post("/api/media/extract-wisdom", (req, env, ctx) => personalDevRouter.fetch(req, env, ctx));
-router.post("/api/patterns/recognize", (req, env, ctx) => personalDevRouter.fetch(req, env, ctx));
-router.post("/api/standing-tall/practice", (req, env, ctx) => personalDevRouter.fetch(req, env, ctx));
-router.post("/api/wisdom/synthesize", (req, env, ctx) => personalDevRouter.fetch(req, env, ctx));
-router.get("/api/wisdom/daily-synthesis", (req, env, ctx) => personalDevRouter.fetch(req, env, ctx));
-router.post("/api/energy/optimize", (req, env, ctx) => personalDevRouter.fetch(req, env, ctx));
-router.post("/api/values/clarify", (req, env, ctx) => personalDevRouter.fetch(req, env, ctx));
-router.post("/api/creativity/unleash", (req, env, ctx) => personalDevRouter.fetch(req, env, ctx));
-router.post("/api/abundance/cultivate", (req, env, ctx) => personalDevRouter.fetch(req, env, ctx));
-router.post("/api/transitions/navigate", (req, env, ctx) => personalDevRouter.fetch(req, env, ctx));
-router.post("/api/ancestry/heal", (req, env, ctx) => personalDevRouter.fetch(req, env, ctx));
-
-// Utility routes
-router.post("/api/feedback", (req, env, ctx) => utilityRouter.fetch(req, env, ctx));
-router.get("/api/insights", (req, env, ctx) => utilityRouter.fetch(req, env, ctx));
-router.post("/api/dreams/interpret", (req, env, ctx) => utilityRouter.fetch(req, env, ctx));
-router.get("/api/monitoring/metrics", (req, env, ctx) => utilityRouter.fetch(req, env, ctx));
-router.get("/api/analytics/insights", (req, env, ctx) => utilityRouter.fetch(req, env, ctx));
-router.post("/api/mood/track", (req, env, ctx) => utilityRouter.fetch(req, env, ctx));
-router.get("/api/export/conversation", (req, env, ctx) => utilityRouter.fetch(req, env, ctx));
-
-// ARK endpoints (already well-organized)
-router.post("/api/ark/log", arkLog);
-router.get("/api/ark/retrieve", arkRetrieve);
-router.get("/api/ark/memories", arkMemories);
-router.post("/api/ark/vector", arkVector);
-router.post("/api/ark/resonance", arkResonance);
-router.get("/api/ark/status", arkStatus);
-router.post("/api/ark/filter", arkFilter);
-router.post("/api/ark/autonomous", arkAutonomous);
-
-// Additional endpoints that may need implementation
-// These are placeholders for endpoints that were in the original but not yet modularized
-
-// Coaching endpoints
-router.post("/api/coaching/comb-analysis", async (req, env) => {
-  return addCORS(createErrorResponse({ 
-    error: "endpoint_not_implemented", 
-    message: "Coaching analysis endpoint needs implementation" 
-  }, 501));
->>>>>>> 466809a7
 });
 
 // Goals and habits
@@ -2058,8 +1975,6 @@
     message: "Autonomous pattern detection endpoint needs implementation" 
   }, 501));
 });
-
-<<<<<<< HEAD
 // =============================================================================
 // FALLBACK AND ERROR HANDLING
 // =============================================================================
@@ -2190,58 +2105,6 @@
   };
   
   return addCORS(createErrorResponse(errorData, 404));
-=======
-// Catch-all 404 for API routes
-router.all("/api/*", () => {
-  return addCORS(createErrorResponse({
-    error: "endpoint_not_found",
-    message: "API endpoint not found",
-    available_endpoints: [
-      "/api/session-init",
-      "/api/system/health-check",
-      "/api/system/readiness", 
-      "/api/log",
-      "/api/logs",
-      "/api/discovery/generate-inquiry",
-      "/api/trust/check-in",
-      "/api/somatic/session",
-      "/api/media/extract-wisdom",
-      "/api/patterns/recognize",
-      "/api/standing-tall/practice",
-      "/api/wisdom/synthesize",
-      "/api/wisdom/daily-synthesis",
-      "/api/energy/optimize",
-      "/api/values/clarify",
-      "/api/creativity/unleash",
-      "/api/abundance/cultivate",
-      "/api/transitions/navigate",
-      "/api/ancestry/heal",
-      "/api/feedback",
-      "/api/insights",
-      "/api/dreams/interpret",
-      "/api/monitoring/metrics",
-      "/api/analytics/insights",
-      "/api/mood/track",
-      "/api/export/conversation",
-      "/api/d1/query",
-      "/api/kv/log",
-      "/api/kv/get",
-      "/api/r2/put",
-      "/api/r2/get",
-      "/api/r2/list",
-      "/api/vectorize/query",
-      "/api/vectorize/upsert",
-      "/api/ark/log",
-      "/api/ark/retrieve",
-      "/api/ark/memories",
-      "/api/ark/vector",
-      "/api/ark/resonance",
-      "/api/ark/status",
-      "/api/ark/filter",
-      "/api/ark/autonomous"
-    ]
-  }, 404));
->>>>>>> 466809a7
 });
 
 // =============================================================================
