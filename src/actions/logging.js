// Unified log retrieval from D1, KV, R2
export async function readLogs(env, opts = {}) {
  const limit = Math.min(parseInt(opts.limit || '20', 10), 200);
  const results = {};

  // D1
  try {
    const { results: d1logs } = await env.AQUIL_DB.prepare(
      `SELECT id, timestamp, kind, detail, session_id, voice_used, signal_strength, tags FROM metamorphic_logs ORDER BY timestamp DESC LIMIT ?`
    ).bind(limit).all();
    results.d1 = d1logs;
  } catch (e) {
    results.d1 = String(e);
  }

  // KV - Enhanced to return full content + IDs
  try {
    const { getRecentLogs } = await import('./kv.js');
    results.kv = await getRecentLogs(env, { limit, includeContent: true });
  } catch (e) {
    results.kv = String(e);
  }

  // R2 - Enhanced with resonance weaving
  try {
    const { listRecent, progressiveWeaving } = await import('./r2.js');
    results.r2 = await listRecent(env, { limit });
    
    // Add resonance weaving for recent logs
    try {
      const resonanceResult = await progressiveWeaving(env, { timeframe: '24h' });
      results.r2_resonance = resonanceResult.success ? resonanceResult : null;
    } catch (resonanceError) {
      results.r2_resonance = `resonance_error: ${resonanceError.message}`;
    }
  } catch (e) {
    results.r2 = String(e);
  }

  // Vector - Enhanced with dual-mode support
  try {
    const { queryVector } = await import('./vectorize.js');
    results.vector = {
      status: 'Available modes: semantic_recall, transformative_inquiry, legacy',
      modes: ['semantic_recall', 'transformative_inquiry', 'legacy'],
      note: 'Use /api/vector/query with mode parameter'
    };
  } catch (e) {
    results.vector = String(e);
  }

  return results;
}
// Unified logging actions for D1, KV, R2, Vector
// Resilient, backend-aware, collision-safe

function base62(n) {
  const chars =
    "0123456789abcdefghijklmnopqrstuvwxyzABCDEFGHIJKLMNOPQRSTUVWXYZ";
  let s = "";
  while (n > 0) {
    s = chars[n % 62] + s;
    n = Math.floor(n / 62);
  }
  return s.padStart(26, "0");
}

function generateId() {
  const arr = new Uint32Array(8);
  if (typeof crypto !== "undefined" && crypto.getRandomValues) {
    crypto.getRandomValues(arr);
  } else {
    for (let i = 0; i < arr.length; i++)
      arr[i] = Math.floor(Math.random() * 0xffffffff);
  }
  let n = 0n;
  for (const v of arr) n = (n << 32n) | BigInt(v);
  return base62(Number(n % BigInt("0xFFFFFFFFFFFFFFFFFFFFFFFFFF")));
}

function getNYTimestamp() {
  try {
    return new Intl.DateTimeFormat("en-US", {
      timeZone: "America/New_York",
      year: "numeric",
      month: "2-digit",
      day: "2-digit",
      hour: "2-digit",
      minute: "2-digit",
      second: "2-digit",
      hour12: false,
    })
      .format(new Date())
      .replace(/\//g, "-")
      .replace(/, /, "T")
      .replace(/ /g, ":");
  } catch {
    return new Date().toISOString();
  }
}

export async function writeLog(
  env,
  { type, payload, session_id, who, level, tags, binary, textOrVector },
) {
  const id = generateId();
  const timestamp = getNYTimestamp();
  const status = {};
  
  // D1 - Enhanced with variable payload support and schema enforcement
  try {
    // Normalize payload to ensure it has required fields
    const normalizedPayload = {
      content: payload?.content || payload?.message || JSON.stringify(payload),
      source: payload?.source || who || 'system',
      ...payload
    };

    // Try primary table (metamorphic_logs) first
    try {
      await env.AQUIL_DB.prepare(
        "INSERT INTO metamorphic_logs (id, timestamp, kind, signal_strength, detail, session_id, voice_used, tags) VALUES (?, ?, ?, ?, ?, ?, ?, ?)",
      )
        .bind(
          id,
          new Date().toISOString(), // Use ISO format instead of Date.now()
          type || 'log',
          level || 'medium',
          JSON.stringify(normalizedPayload),
          session_id || null,
          who || null,
          JSON.stringify(tags || []),
        )
        .run();
      status.d1 = "ok";
    } catch (primaryError) {
      // Fallback to event_log table if metamorphic_logs fails
      try {
        await env.AQUIL_DB.prepare(
          "INSERT INTO event_log (id, ts, type, who, level, session_id, tags, payload) VALUES (?, ?, ?, ?, ?, ?, ?, ?)",
        )
          .bind(
            id,
            new Date().toISOString(),
            type || 'log',
            who || 'system',
            level || 'info',
            session_id || null,
            JSON.stringify(tags || []),
            JSON.stringify(normalizedPayload),
          )
          .run();
        status.d1 = "ok_fallback";
      } catch (fallbackError) {
        status.d1 = `primary_error: ${primaryError.message}, fallback_error: ${fallbackError.message}`;
      }
    }
  } catch (e) {
    status.d1 = String(e);
  }

  // KV
  try {
    await env.AQUIL_MEMORIES.put(
      `log_${id}`,
      JSON.stringify({
        id,
        timestamp,
        type,
        payload,
        session_id,
        who,
        level,
        tags,
      }),
      { expirationTtl: 86400 },
    );
    status.kv = "ok";
  } catch (e) {
    status.kv = String(e);
  }

  // R2
  if (binary) {
    try {
      const bytes = Uint8Array.from(atob(binary), (c) => c.charCodeAt(0));
      await env.AQUIL_STORAGE.put(`logbin_${id}`, bytes);
      status.r2 = "ok";
    } catch (e) {
      status.r2 = String(e);
    }
  }

  // Vector
  if (textOrVector) {
    try {
      let values;
      if (typeof textOrVector === "string") {
        // Embed text
        values = await env.AI.run("@cf/baai/bge-small-en-v1.5", {
          text: textOrVector,
        });
      } else if (Array.isArray(textOrVector)) {
        values = textOrVector;
      }
      if (values) {
        await env.AQUIL_CONTEXT.upsert([
          {
            id: `logvec_${id}`,
            values,
            metadata: {
              type,
              session_id,
              who,
              level,
              tags,
            },
          },
        ]);
        status.vector = "ok";
      }
    } catch (e) {
      status.vector = String(e);
    }
  }
  return status;
}

// Enhanced logging for autonomous actions with improved traceability
export async function writeAutonomousLog(env, data) {
<<<<<<< HEAD
  const { action, trigger_keywords, trigger_phrase, user_state, response, session_id, level } = data;
=======
  const { action, trigger_keywords, trigger_phrase, user_state, response, confidence, endpoint } = data;
  
  // Generate unique trace ID for this autonomous action
  const traceId = `trace_${Date.now()}_${Math.random().toString(36).substr(2, 9)}`;
>>>>>>> 3ce21799
  
  const autonomousLogData = {
    type: 'autonomous_action',
    payload: {
      trace_id: traceId,
      action,
      trigger_keywords: trigger_keywords || [],
      trigger_phrase: trigger_phrase || '',
      user_state: user_state || 'unknown',
      response_summary: response?.message || 'No response',
      confidence_score: confidence || null,
      target_endpoint: endpoint || null,
      timestamp: new Date().toISOString(),
      autonomous: true,
      processing_time_ms: data.processing_time_ms || null,
      success: data.success !== false, // Default to true unless explicitly false
      error_details: data.error || null
    },
    session_id: session_id || crypto.randomUUID(),
    who: 'system',
<<<<<<< HEAD
    level: level || 'info',
    tags: ['autonomous', action, ...(trigger_keywords || [])],
    textOrVector: `Autonomous action: ${action}. Triggered by: ${trigger_phrase || 'system'}. Keywords: ${(trigger_keywords || []).join(', ')}`
=======
    level: data.success === false ? 'warning' : 'info',
    tags: ['autonomous', action, ...(trigger_keywords || []), ...(data.success === false ? ['error'] : ['success'])],
    textOrVector: `Autonomous action: ${action}. Triggered by: ${trigger_phrase || 'system'}. Keywords: ${(trigger_keywords || []).join(', ')}. Confidence: ${confidence || 'unknown'}`
>>>>>>> 3ce21799
  };

  // Also store in KV with enhanced structure for quick autonomous queries
  try {
    await env.AQUIL_MEMORIES.put(
      `autonomous_${traceId}`,
      JSON.stringify({
        ...autonomousLogData.payload,
        full_log_id: autonomousLogData.session_id
      }),
      { expirationTtl: 86400 * 7 } // 7 days for autonomous actions
    );
  } catch (kvError) {
    console.warn('Failed to store autonomous log in KV:', kvError);
  }

  return await writeLog(env, autonomousLogData);
}

// Read logs with autonomous filtering
export async function readAutonomousLogs(env, opts = {}) {
  const limit = Math.min(parseInt(opts.limit || '20', 10), 200);
  const filters = opts.filters || {};
  const results = {};

  // D1 - Filter for autonomous actions with additional filters
  try {
    let query = `SELECT id, timestamp, kind, detail, session_id, voice_used, signal_strength, tags 
       FROM metamorphic_logs 
       WHERE (kind = 'autonomous_action' OR tags LIKE '%autonomous%')`;
    const params = [];
    
    // Add additional filters
    if (filters.type) {
      query += ` AND kind = ?`;
      params.push(filters.type);
    }
    if (filters.session_id) {
      query += ` AND session_id = ?`;
      params.push(filters.session_id);
    }
    if (filters.level) {
      query += ` AND signal_strength = ?`;
      params.push(filters.level);
    }
    
    query += ` ORDER BY timestamp DESC LIMIT ?`;
    params.push(limit);
    
    const { results: d1logs } = await env.AQUIL_DB.prepare(query).bind(...params).all();
    results.d1 = d1logs;
  } catch (e) {
    results.d1 = String(e);
  }

  // KV - Look for autonomous logs with filtering
  try {
    const kvList = await env.AQUIL_MEMORIES.list({ prefix: 'autonomous_action:' });
    const autonomousLogs = [];
    
    for (const key of kvList.keys.slice(0, limit)) {
      try {
        const logData = await env.AQUIL_MEMORIES.get(key.name);
        if (logData) {
          const parsedLog = JSON.parse(logData);
          
          // Apply filters if provided
          let includeLog = true;
          if (filters.type && parsedLog.type !== filters.type) includeLog = false;
          if (filters.session_id && parsedLog.session_id !== filters.session_id) includeLog = false;
          if (filters.level && parsedLog.level !== filters.level) includeLog = false;
          
          if (includeLog) {
            autonomousLogs.push(parsedLog);
          }
        }
      } catch (e) {
        console.error('Error reading autonomous log from KV:', e);
      }
    }
    
    results.kv = autonomousLogs;
  } catch (e) {
    results.kv = String(e);
  }

  return results;
}

// Enhanced autonomous action statistics with better analytics
export async function getAutonomousStats(env, timeframe = '24h') {
  try {
    const hoursBack = timeframe === '24h' ? 24 : timeframe === '7d' ? 168 : timeframe === '30d' ? 720 : 24;
    const cutoffTime = new Date(Date.now() - (hoursBack * 60 * 60 * 1000)).toISOString();
    
    const stats = {
      total_autonomous_actions: 0,
      actions_by_type: {},
      triggers_by_keyword: {},
      success_rate: 0,
      average_confidence: 0,
      most_common_triggers: [],
      timeframe,
      analysis_timestamp: new Date().toISOString()
    };

    // Get detailed autonomous logs from D1
    try {
      const { results } = await env.AQUIL_DB.prepare(
        `SELECT kind, detail, tags, timestamp
         FROM metamorphic_logs 
         WHERE (kind = 'autonomous_action' OR tags LIKE '%autonomous%') 
         AND timestamp > ?
         ORDER BY timestamp DESC`
      ).bind(cutoffTime).all();
      
      let totalConfidence = 0;
      let confidenceCount = 0;
      let successCount = 0;
      const triggerCounts = {};
      
      for (const row of results) {
        stats.total_autonomous_actions++;
        
        try {
          const detail = JSON.parse(row.detail || '{}');
          const tags = JSON.parse(row.tags || '[]');
          
          // Count actions by type
          if (detail.action) {
            stats.actions_by_type[detail.action] = (stats.actions_by_type[detail.action] || 0) + 1;
          }
          
          // Track success rate
          if (detail.success !== false) {
            successCount++;
          }
          
          // Track confidence scores
          if (detail.confidence_score && typeof detail.confidence_score === 'number') {
            totalConfidence += detail.confidence_score;
            confidenceCount++;
          }
          
          // Count trigger keywords
          if (detail.trigger_keywords && Array.isArray(detail.trigger_keywords)) {
            detail.trigger_keywords.forEach(keyword => {
              triggerCounts[keyword] = (triggerCounts[keyword] || 0) + 1;
            });
          }
          
        } catch (parseError) {
          console.warn('Error parsing autonomous log detail:', parseError);
        }
      }
      
      // Calculate derived statistics
      stats.success_rate = stats.total_autonomous_actions > 0 ? 
        (successCount / stats.total_autonomous_actions) * 100 : 0;
      
      stats.average_confidence = confidenceCount > 0 ? 
        totalConfidence / confidenceCount : 0;
      
      // Get most common triggers (top 10)
      stats.most_common_triggers = Object.entries(triggerCounts)
        .sort(([,a], [,b]) => b - a)
        .slice(0, 10)
        .map(([keyword, count]) => ({ keyword, count }));
      
      stats.triggers_by_keyword = triggerCounts;
      
    } catch (d1Error) {
      console.warn('D1 query failed, trying KV fallback:', d1Error);
      
      // Fallback to KV storage
      try {
        const kvList = await env.AQUIL_MEMORIES.list({ prefix: 'autonomous_' });
        stats.total_autonomous_actions = kvList.keys.length;
        
        // Sample some KV entries for basic stats
        const sampleSize = Math.min(50, kvList.keys.length);
        let successCount = 0;
        
        for (let i = 0; i < sampleSize; i++) {
          try {
            const logData = await env.AQUIL_MEMORIES.get(kvList.keys[i].name);
            if (logData) {
              const parsed = JSON.parse(logData);
              if (parsed.success !== false) successCount++;
              if (parsed.action) {
                stats.actions_by_type[parsed.action] = (stats.actions_by_type[parsed.action] || 0) + 1;
              }
            }
          } catch (kvParseError) {
            console.warn('Error parsing KV autonomous log:', kvParseError);
          }
        }
        
        stats.success_rate = sampleSize > 0 ? (successCount / sampleSize) * 100 : 0;
        
      } catch (kvError) {
        console.error('Both D1 and KV autonomous stats failed:', kvError);
        stats.error = 'Unable to retrieve autonomous statistics';
      }
    }
    
    return stats;
  } catch (error) {
    console.error('Error getting autonomous stats:', error);
    return {
      total_autonomous_actions: 0,
      actions_by_type: {},
      triggers_by_keyword: {},
      success_rate: 0,
      average_confidence: 0,
      most_common_triggers: [],
      timeframe,
      error: error.message,
      analysis_timestamp: new Date().toISOString()
    };
  }
}

// Enhanced log reading with filters and improved autonomous analysis
export async function readLogsWithFilters(env, filters = {}) {
  const {
    limit = 20,
    type,
    autonomous_only = false,
    session_id,
    tags,
    date_from,
    date_to,
    include_trace_data = false,
    success_only = false,
    min_confidence = null
  } = filters;
  
  const maxLimit = Math.min(parseInt(limit, 10), 200);
  let query = `SELECT id, timestamp, kind, detail, session_id, voice_used, signal_strength, tags FROM metamorphic_logs`;
  const conditions = [];
  const params = [];
  
  if (type) {
    conditions.push('kind = ?');
    params.push(type);
  }
  
  if (autonomous_only) {
    conditions.push("(kind = 'autonomous_action' OR tags LIKE '%autonomous%')");
  }
  
  if (session_id) {
    conditions.push('session_id = ?');
    params.push(session_id);
  }
  
  if (tags && Array.isArray(tags)) {
    for (const tag of tags) {
      conditions.push('tags LIKE ?');
      params.push(`%${tag}%`);
    }
  }
  
  if (date_from) {
    conditions.push('timestamp >= ?');
    params.push(new Date(date_from).toISOString());
  }
  
  if (date_to) {
    conditions.push('timestamp <= ?');
    params.push(new Date(date_to).toISOString());
  }
  
  // Filter by success status if requested
  if (success_only) {
    conditions.push("(detail NOT LIKE '%\"success\":false%' OR detail IS NULL)");
  }
  
  if (conditions.length > 0) {
    query += ' WHERE ' + conditions.join(' AND ');
  }
  
  query += ' ORDER BY timestamp DESC LIMIT ?';
  params.push(maxLimit);
  
  try {
    const { results } = await env.AQUIL_DB.prepare(query).bind(...params).all();
    
    // Post-process results for enhanced autonomous analysis
    const processedResults = results.map(row => {
      const processed = { ...row };
      
      try {
        const detail = JSON.parse(row.detail || '{}');
        
        // Add computed fields for autonomous logs
        if (row.kind === 'autonomous_action' || (row.tags && row.tags.includes('autonomous'))) {
          processed.autonomous_metadata = {
            trace_id: detail.trace_id || null,
            confidence_score: detail.confidence_score || null,
            success: detail.success !== false,
            processing_time_ms: detail.processing_time_ms || null,
            target_endpoint: detail.target_endpoint || null,
            trigger_count: detail.trigger_keywords ? detail.trigger_keywords.length : 0
          };
          
          // Filter by confidence if specified
          if (min_confidence !== null && detail.confidence_score !== null) {
            if (detail.confidence_score < min_confidence) {
              return null; // Will be filtered out
            }
          }
        }
        
        // Add trace data if requested
        if (include_trace_data && detail.trace_id) {
          processed.trace_id = detail.trace_id;
        }
        
      } catch (parseError) {
        console.warn('Error parsing log detail for filtering:', parseError);
      }
      
      return processed;
    }).filter(Boolean); // Remove null entries from confidence filtering
    
    return processedResults;
  } catch (error) {
    console.error('Error reading logs with filters:', error);
    return [];
  }
}<|MERGE_RESOLUTION|>--- conflicted
+++ resolved
@@ -228,14 +228,8 @@
 
 // Enhanced logging for autonomous actions with improved traceability
 export async function writeAutonomousLog(env, data) {
-<<<<<<< HEAD
   const { action, trigger_keywords, trigger_phrase, user_state, response, session_id, level } = data;
-=======
-  const { action, trigger_keywords, trigger_phrase, user_state, response, confidence, endpoint } = data;
-  
-  // Generate unique trace ID for this autonomous action
-  const traceId = `trace_${Date.now()}_${Math.random().toString(36).substr(2, 9)}`;
->>>>>>> 3ce21799
+
   
   const autonomousLogData = {
     type: 'autonomous_action',
@@ -256,15 +250,10 @@
     },
     session_id: session_id || crypto.randomUUID(),
     who: 'system',
-<<<<<<< HEAD
     level: level || 'info',
     tags: ['autonomous', action, ...(trigger_keywords || [])],
     textOrVector: `Autonomous action: ${action}. Triggered by: ${trigger_phrase || 'system'}. Keywords: ${(trigger_keywords || []).join(', ')}`
-=======
-    level: data.success === false ? 'warning' : 'info',
-    tags: ['autonomous', action, ...(trigger_keywords || []), ...(data.success === false ? ['error'] : ['success'])],
-    textOrVector: `Autonomous action: ${action}. Triggered by: ${trigger_phrase || 'system'}. Keywords: ${(trigger_keywords || []).join(', ')}. Confidence: ${confidence || 'unknown'}`
->>>>>>> 3ce21799
+
   };
 
   // Also store in KV with enhanced structure for quick autonomous queries
